# See the License for the specific language governing permissions and
# limitations under the License.
#

"""
This file defines the `ColumnGenerationSpec` class
"""

from pyspark.sql.functions import col, lit, concat, rand, ceil, floor, round as sql_round, array, expr, when, udf, \
    format_string
from pyspark.sql.types import LongType, FloatType, IntegerType, StringType, DoubleType, BooleanType, ShortType, \
    StructType, StructField, TimestampType, DataType, DateType
import math
from datetime import date, datetime, timedelta
from .utils import ensure, coalesce
from .column_spec_options import ColumnSpecOptions
from .text_generators import TemplateGenerator
from .daterange import DateRange
from .nrange import NRange

from pyspark.sql.functions import col, pandas_udf
import logging
import copy

HASH_COMPUTE_METHOD = "hash"
VALUES_COMPUTE_METHOD = "values"


class ColumnGenerationSpec(object):
    """ Column generation spec object - specifies how column is to be generated

    Each column to be output will have a corresponding ColumnGenerationSpec object.
    This is added explicitly using the DataGenerators `withColumnSpec` or `withColumn` methods

    If none is explicitly added, a default one will be generated.

    The full set of arguments to the class is more than the explicitly called out parameters as any
    arguments that are not explicitly called out can still be passed due to the `**kwargs` expression.

    This class is meant for internal use only.

    :param name: Name of column (string).
    :param colType: Spark SQL datatype instance, representing the type of the column.
    :param min: minimum value of column
    :param max: maximum value of the column
    :param step: numeric step used in column data generation
    :param prefix: string used as prefix to the column underlying value to produce a string value
    :param random: Boolean, if True, will generate random values
    :param distribution: Instance of distribution, that will control the distribution of the generated values
    :param base_column: String or list of strings representing columns used as basis for generating the column data
    :param random_seed: random seed value used to generate the random value, if column data is random
    :param random_seed_method: method for computing random values from the random seed

    :param implicit: If True, the specification for the column can be replaced by a later definition.
           If not, a later attempt to replace the definition will flag an error.
           Typically used when generating definitions automatically from a schema, or when using wildcards
           in the specification

    :param omit: if True, omit from the final output.
    :param nullable: If True, column may be null - defaults to True.
    :param debug: If True, output debugging log statements. Defaults to False.
    :param verbose: If True, output logging statements at the info level. If False (the default),
                    only output warning and error logging statements.

    For full list of options, see :doc:`/reference/api/databrickslabs_testdatagenerator.column_spec_options`.
    """

<<<<<<< HEAD
    #: row seed field for data set
    SEED_COLUMN = "id"

=======
>>>>>>> e1ab21e4
    #: max values for each column type, only if where value is intentionally restricted
    _max_type_range = {
        'byte': 256,
        'short': 65536
    }

    # set up logging

    # restrict spurious messages from java gateway
    logging.getLogger("py4j").setLevel(logging.WARNING)
    logging.basicConfig(format='%(levelname)s: %(message)s', level=logging.NOTSET)

    def __init__(self, name, colType=None, min=0, max=None, step=1, prefix='', random=False,
<<<<<<< HEAD
                 distribution=None, base_column=None, random_seed=None, random_seed_method=None,
                 implicit=False, omit=False, nullable=True, debug=False, verbose=False, **kwargs):
=======
                 distribution=None, base_column="id", random_seed=None, random_seed_method=None,
                 implicit=False, omit=False, nullable=True, debug=False, verbose=False,  **kwargs):
>>>>>>> e1ab21e4

        # set up logging
        self.verbose = verbose
        self.debug = debug

        self._setupLogger()

        # set up default range and type for column
<<<<<<< HEAD
        self.data_range = NRange(None, None, None)  # by default the range of values for the column is unconstrained
=======
        self.data_range = NRange(None, None, None)    # by default the range of values for the column is unconstrained
>>>>>>> e1ab21e4

        if colType is None:  # default to integer field if none specified
            colType = IntegerType()

        assert isinstance(colType, DataType), "colType `{}` is not instance of DataType".format(colType)

<<<<<<< HEAD
        self.initial_build_plan = []  # the build plan for the column - descriptive only
        self.execution_history = []  # the execution history for the column

        # If no base column is specified, assume its dependent on the seed column
        if base_column is None:
            base_column = self.SEED_COLUMN
=======
        self.initial_build_plan = []                  # the build plan for the column - descriptive only
        self.execution_history = []                   # the execution history for the column
>>>>>>> e1ab21e4

        # to allow for open ended extension of many column attributes, we use a few specific
        # parameters and pass the rest as keyword arguments
        self._column_spec_options = {'name': name, 'min': min, 'type': colType, 'max': max, 'step': step,
                                     'prefix': prefix, 'base_column': base_column,
                                     'random': random, 'distribution': distribution,
                                     'random_seed_method': random_seed_method, 'random_seed': random_seed,
                                     'omit': omit, 'nullable': nullable, 'implicit': implicit
                                     }

        self._column_spec_options.update(kwargs)

        column_spec_options = ColumnSpecOptions(self._column_spec_options)

<<<<<<< HEAD
        column_spec_options.checkValidColumnProperties(self._column_spec_options)
=======
        column_spec_options.checkProperties(self._column_spec_options)
>>>>>>> e1ab21e4

        # only allow `template` or `test`
        column_spec_options.checkExclusiveOptions(["template", "text"])

        # only allow `weights` or `distribution`
        column_spec_options.checkExclusiveOptions(["distribution", "weights"])

        # check for alternative forms of specifying range
        # column_spec_options._checkExclusiveOptions(["min", "begin", "data_range"])
        # column_spec_options._checkExclusiveOptions(["max", "end", "data_range"])
        # column_spec_options._checkExclusiveOptions(["step", "interval", "data_range"])

        # we want to assign each of the properties to the appropriate instance variables
        # but compute sensible defaults in the process as needed
        # in particular, we want to ensure that things like values and weights match
        # and that min and max are not inconsistent with distributions, ranges etc

        # if a column spec is implicit, it can be overwritten
        # by default column specs added by wild cards or inferred from schemas are implicit
        column_spec_options.checkBoolOption(implicit, name="implicit")
        self.implicit = implicit

        # if true, omit the column from the final output

        column_spec_options.checkBoolOption(omit, name="omit")
        self.omit = omit

        # the column name
        self.name = name

        # the base column data types
        self._base_column_datatypes = []

        # not used for much other than to validate against option to generate nulls
        column_spec_options.checkBoolOption(nullable, name="nullable")
        self.nullable = nullable

        # should be either a literal or None
        # use of a random seed method will ensure that we have repeatability of data generation
        self.random_seed = random_seed

        # should be "fixed" or "hash_fieldname"
        self.random_seed_method = random_seed_method
        self.random = random

        # compute dependencies
        self.dependencies = self.computeBasicDependencies()

        # value of `base_column_type` must be `None`,"values" or "hash"
<<<<<<< HEAD
        # this is the method of comouting current column value from base column, not the data type of the base column
=======
        # this is the method of generation of current column value from base column, not the datatype of the base column
>>>>>>> e1ab21e4
        column_spec_options.checkOptionValues("base_column_type", ["values", "hash", None])
        self.base_column_compute_method = self['base_column_type']

        # handle text generation templates
        if self['template'] is not None:
            assert type(self['template']) is str, "template must be a string "
            self.text_generator = TemplateGenerator(self['template'])
        elif self['text'] is not None:
            self.text_generator = self['text']
        else:
            self.text_generator = None

        # handle default method of computing the base column value
        if self.base_column_compute_method is None and (self.text_generator is not None or self['format'] is not None):
            self.logger.warning("""Column [%s] has no `base_column_type` attribute specified and output is formatted text
                                   => Assuming `values` for attribute `base_column_type`. 
                                   => Use explicit value for `base_column_type` if alternate interpretation is needed
                                   
            """, self.name)
            self.base_column_compute_method = "values"

        # compute required temporary values
        self.temporary_columns = []

        data_range = self["data_range"]

        unique_values = self["unique_values"]

        c_min, c_max, c_step = (self["min"], self["max"], self["step"])
        c_begin, c_end, c_interval = self['begin'], self['end'], self['interval']

        # handle weights / values and distributions
        self.weights, self.values = (self["weights"], self["values"])
        self.distribution = self["distribution"]

        # force weights and values to list
        if self.weights is not None:
            # coerce to list - this will allow for pandas series, numpy arrays and tuples to be used
            self.weights = list(self.weights)

        if self.values is not None:
            # coerce to list - this will allow for pandas series, numpy arrays and tuples to be used
            self.values = list(self.values)
<<<<<<< HEAD

        # handle default method of computing the base column value
        # if we have text manipulation, use 'values' as default for format but 'hash' as default if its a column with values
        if self.base_column_compute_method is None and (self.text_generator is not None or self['format'] is not None):
            if self.values is not None:
                self.logger.warning("""Column [%s] has no `base_column_type` attribute specified and uses discrete values
                                       => Assuming `hash` for attribute `base_column_type`. 
                                       => Use explicit value for `base_column_type` if alternate interpretation is needed

                                    """, self.name)
                self.base_column_compute_method = "hash"
            else:
                self.logger.warning("""Column [%s] has no `base_column_type` attribute specified and output is formatted text
                                       => Assuming `values` for attribute `base_column_type`. 
                                       => Use explicit value for `base_column_type` if alternate interpretation is needed

                                    """, self.name)
                self.base_column_compute_method = "values"

        # adjust the range by merging type and range information
        self.data_range = self.computeAdjustedRangeForColumn(colType=colType, c_min=c_min, c_max=c_max, c_step=c_step,
                                                             c_begin=c_begin, c_end=c_end, c_interval=c_interval,
                                                             c_unique=unique_values, c_range=data_range)

        if self.distribution is not None:
            ensure((self.data_range is not None and self.data_range.isFullyPopulated())
                   or
                   self.values is not None,
                   """When using an explicit distribution, you must provide a fully populated range or a set of values""")
=======

        self.data_range = self.computeAdjustedRangeForColumn(colType=colType, c_min=c_min, c_max=c_max, c_step=c_step,
                                                             c_begin=c_begin, c_end=c_end, c_interval=c_interval,
                                                             c_unique=unique_values, c_range=data_range)
>>>>>>> e1ab21e4

        # set up the temporary columns needed for data generation
        self._setupTemporaryColumns()

    def __deepcopy__(self, memo):
        """Custom deep copy method that resets the logger to avoid trying to copy the logger

        :see https://docs.python.org/3/library/copy.html
        """
        self.logger = None
        result = None

        try:
            cls = self.__class__
            result = cls.__new__(cls)
            memo[id(self)] = result
            for k, v in self.__dict__.items():
                setattr(result, k, copy.deepcopy(v, memo))
        finally:
            self._setupLogger()
            if result is not None:
                result._setupLogger()
        return result

    @property
<<<<<<< HEAD
    def base_columns(self):
        """ Return base columns as list of strings"""
=======
    def baseColumns(self):
        """ Return base columns as list"""
>>>>>>> e1ab21e4

        # if base column  is string and contains multiple columns, split them
        # other build list of columns if needed
        if type(self.baseColumn) is str and "," in self.baseColumn:
            return [x.strip() for x in self.baseColumn.split(",")]
        elif type(self.baseColumn) is list:
            return self.baseColumn
        else:
            return [self.baseColumn]

    def computeBasicDependencies(self):
        """ get set of basic column dependencies

        :return: base columns as list with dependency on seed column added
        """
<<<<<<< HEAD
        if self.baseColumn != self.SEED_COLUMN:
            return list(set(self.base_columns + [self.SEED_COLUMN]))
=======
        if self.baseColumn != "id":
            return list(set(self.baseColumns + ["id"]))
>>>>>>> e1ab21e4
        else:
            return [self.SEED_COLUMN]

    def setBaseColumnDatatypes(self, column_datatypes):
        """ Set the data types for the base columns

        :param column_datatypes: = list of data types for the base columns

        """
        ensure(type(column_datatypes) is list)
<<<<<<< HEAD
        ensure(len(column_datatypes) == len(self.base_columns),
               "number of base column datatypes must match number of  base columns")
=======
        ensure(len(column_datatypes) == len(self.baseColumns), "number of base column datatypes must match number of  base columns")
>>>>>>> e1ab21e4
        self._base_column_datatypes = [].append(column_datatypes)

    def _setupTemporaryColumns(self):
        """ Set up any temporary columns needed for test data generation"""
        if self.isWeightedValuesColumn:
            # if its a weighted values column, then create temporary for it
            # not supported for feature / array columns for now
            ensure(self['numFeatures'] is None or self['numFeatures'] <= 1,
                   "weighted columns not supported for multi-column or multi-feature values")
            ensure(self['numColumns'] is None or self['numColumns'] <= 1,
                   "weighted columns not supported for multi-column or multi-feature values")
            if self.random:
                temp_name = "_rnd_{}".format(self.name)
                self.dependencies.append(temp_name)
                desc = "adding temporary column {} required by {}".format(temp_name, self.name)
                self.initial_build_plan.append(desc)
                sql_random_generator = self.getUniformRandomSQLExpression(self.name)
                self.temporary_columns.append((temp_name, DoubleType(), {'expr': sql_random_generator, 'omit': True,
                                                                         'description': desc}))
                self.weighted_base_column = temp_name
            else:
                # create temporary expression mapping values to range of weights
                temp_name = "_scaled_{}".format(self.name)
                self.dependencies.append(temp_name)
                desc = "adding temporary column {} required by {}".format(temp_name, self.name)
                self.initial_build_plan.append(desc)

                # use a base expression based on mapping base column to size of data
                sql_scaled_generator = self.getScaledIntegerSQLExpression(self.name, scale=sum(self.weights),
<<<<<<< HEAD
                                                                          base_columns=self.base_columns,
=======
                                                                          base_columns=self.baseColumns,
>>>>>>> e1ab21e4
                                                                          base_datatypes=self._base_column_datatypes,
                                                                          compute_method=self.base_column_compute_method,
                                                                          normalize=True)

                self.logger.debug("""building scaled sql expression : '%s' 
                                      with base column: %s, dependencies: %s""",
                                  sql_scaled_generator,
                                  self.baseColumn,
                                  self.dependencies)

                self.temporary_columns.append((temp_name, DoubleType(), {'expr': sql_scaled_generator, 'omit': True,
                                                                         'base_column': self.baseColumn,
                                                                         'description': desc}))
                self.weighted_base_column = temp_name

<<<<<<< HEAD
    def _setup_logger(self):
=======
    def _setupLogger(self):
>>>>>>> e1ab21e4
        """Set up logging

        This will set the logger at warning, info or debug levels depending on the instance construction parameters
        """
        self.logger = logging.getLogger("DataGenerator")
        if self.debug:
            self.logger.setLevel(logging.DEBUG)
        elif self.verbose:
            self.logger.setLevel(logging.INFO)
        else:
            self.logger.setLevel(logging.WARNING)

<<<<<<< HEAD
    def computeAdjustedRangeForColumn(self, colType, c_min, c_max, c_step, c_begin, c_end, c_interval, c_range,
                                      c_unique):
        """Determine adjusted range for data column
        """
        assert colType is not None

        if type(colType) is DateType or type(colType) is TimestampType:
            return self.computeAdjustedDateTimeRangeForColumn(colType, c_begin, c_end, c_interval, c_range, c_unique)
        else:
            return self.computeAdjustedNumericRangeForColumn(colType, c_min, c_max, c_step, c_range, c_unique)

    def computeAdjustedNumericRangeForColumn(self, colType, c_min, c_max, c_step, c_range, c_unique):
=======
    def computeAdjustedRangeForColumn(self, colType, c_min, c_max, c_step, c_begin, c_end, c_interval, c_range, c_unique):
>>>>>>> e1ab21e4
        """Determine adjusted range for data column

        Rules:
        - if a datarange is specified , use that
        - if begin and end are specified or min and max are specified, use that
        - if unique values is specified, compute min and max depending on type

        """
        if c_unique is not None:
            assert type(c_unique) is int, "unique_values must be integer"
            assert c_unique >= 1
            # TODO: set max to unique_values + min & add unit test
<<<<<<< HEAD
            effective_min, effective_max, effective_step = None, None, None
            if c_range is not None and type(c_range) is NRange:
                effective_min = c_range.min
                effective_step = c_range.step
                effective_max = c_range.max
            effective_min = coalesce(effective_min, c_min, 1)
            effective_step = coalesce(effective_step, c_step, 1)
            effective_max = coalesce(effective_max, c_max)

            # due to floating point errors in some Python floating point calculations, we need to apply rounding
            # if any of the components are float
            if type(effective_min) is float or type(effective_step) is float:
                unique_max = round(c_unique * effective_step + effective_min - effective_step, 9)
            else:
                unique_max = c_unique * effective_step + effective_min - effective_step
            result = NRange(effective_min, unique_max, effective_step)

            if result.max is not None and effective_max is not None and result.max > effective_max:
                self.logger.warning("Computed max for column [%s] of %s is greater than specified max %s", self.name,
                                    result.max, effective_max)
=======
            return NRange(1 if c_min is None else c_min,
                          c_unique if c_min is None else c_unique + c_min - 1,
                          1)
>>>>>>> e1ab21e4
        elif c_range is not None:
            result = c_range
        elif c_range is None:
            effective_min, effective_max, effective_step = None, None, None
            effective_min = coalesce(c_min, 0)
            effective_step = coalesce(c_step, 1)
            result = NRange(effective_min, c_max, effective_step)
        else:
            result = NRange(0, None, None)
        # assume numeric range of 0 to x, if no range specified
        self.logger.debug("Computing adjusted range for column: %s - %s", self.name, result)

        return result

    def computeAdjustedDateTimeRangeForColumn(self, colType, c_begin, c_end, c_interval, c_range, c_unique):
        """Determine adjusted range for Date or Timestamp data column
        """
        if c_unique is not None:
            assert type(c_unique) is int, "unique_values must be integer"
            assert c_unique >= 1

            effective_begin, effective_end, effective_interval = None, None, None
            if c_range is not None and type(c_range) is DateRange:
                effective_begin = c_range.begin
                effective_end = c_range.end
                effective_interval = c_range.interval

            if type(colType) is DateType:
                effective_interval = coalesce(effective_interval, c_interval, timedelta(days=1))
            else:
<<<<<<< HEAD
                effective_interval = coalesce(effective_interval, c_interval, timedelta(minutes=1))
=======
                return NRange(0 if c_min is None else c_min, c_max, c_step)
>>>>>>> e1ab21e4

            effective_end = coalesce(effective_end, c_end,
                                     datetime.now().replace(hour=0, minute=0, second=0, day=1) - timedelta(days=1))
            effective_begin = effective_end - effective_interval * (c_unique - 1)

            result = DateRange(effective_begin, effective_end, effective_interval)
        elif c_range is not None:
            result = c_range
        elif c_range is None:
            effective_end = coalesce(c_end,
                                     datetime.now().replace(hour=0, minute=0, second=0, day=1) - timedelta(days=1))
            effective_begin = coalesce(c_begin, effective_end - timedelta(days=365))
            if type(colType) is DateType:
                effective_interval = coalesce(c_interval, timedelta(days=1))
            else:
                effective_interval = coalesce(c_interval, timedelta(minutes=1))

            result = DateRange(effective_begin, effective_end, effective_interval)
        else:
            default_end = datetime.now().replace(hour=0, minute=0, second=0, day=1) - timedelta(days=1)
            default_begin = default_end - timedelta(days=365)
            if type(colType) is DateType:
                result = DataRange(default_begin, default_end, timedelta(days=1))
            else:
                result = DataRange(default_begin, default_end, timedelta(minutes=1))

        self.logger.debug("Computing adjusted range for column: %s - %s", self.name, result)
        return result

    def getUniformRandomExpression(self, col_name):
        """ Get random expression accounting for seed method

        :returns: expression of ColDef form - i.e `lit`, `expr` etc
        """
        assert col_name is not None
        if self.random_seed_method == "fixed":
            return expr("rand({})".format(self.random_seed))
        elif self.random_seed_method == "hash_fieldname":
            assert self.name is not None
            return expr("rand(hash('{}'))".format(self.name))
        else:
            return rand()

    def getUniformRandomSQLExpression(self, col_name):
        """ Get random SQL expression accounting for seed method

        :returns: expression as a SQL string
        """
        assert col_name is not None
        if self.random_seed_method == "fixed":
            assert self.random_seed is not None
            return "rand({})".format(self.random_seed)
        elif self.random_seed_method == "hash_fieldname":
            assert self.name is not None
            return "rand(hash('{}'))".format(self.name)
        else:
            return "rand()"

<<<<<<< HEAD
    def getScaledIntegerSQLExpression(self, col_name, scale, base_columns, base_datatypes=None, compute_method=None,
                                      normalize=False):
=======
    def getScaledIntegerSQLExpression(self, col_name, scale, base_columns, base_datatypes=None, compute_method=None, normalize=False):
>>>>>>> e1ab21e4
        """ Get scaled numeric expression

        This will produce a scaled SQL expression from the base columns



        :param col_name: = Column name used for error messages and debugging
        :param normalize: = If True, will normalize to the range 0 .. 1 inclusive
        :param scale: = Numeric value indicating scaling factor - will scale via modulo arithmetic
        :param base_columns: = list of base_columns
        :param base_datatypes: = list of Spark SQL datatypes for columns
        :param compute_method: = indicates how the value is be derived from base columns - i.e 'hash' or 'values' - treated as hint only
        :returns: scaled expression as a SQL string

        """
        assert col_name is not None
        assert self.name is not None
        assert scale is not None
        assert compute_method is None or compute_method == HASH_COMPUTE_METHOD or compute_method == VALUES_COMPUTE_METHOD
        assert base_columns is not None and type(base_columns) is list and len(
            base_columns) > 0, "Base columns must be a non-empty list"

        effective_compute_method = compute_method

        # if we have multiple columns, effective compute method is always the hash of the base values
        if len(base_columns) > 1:
            if compute_method == VALUES_COMPUTE_METHOD:
                self.logger.warning(
                    "For column generation with values and multiple base columns, column data will always be computed with `hash`")
            effective_compute_method = HASH_COMPUTE_METHOD

        if effective_compute_method is None:
            effective_compute_method = VALUES_COMPUTE_METHOD

        column_set = ",".join(base_columns)

        if effective_compute_method == HASH_COMPUTE_METHOD:
            result = "cast( floor((hash({}) % {}) + {}) % {} as double)".format(column_set, scale, scale, scale)
        else:
            result = "cast( ( floor(({} % {}) + {}) % {}) as double) ".format(column_set, scale, scale, scale)

        if normalize:
            result = "({} / {})".format(result, (scale * 1.0) - 1.0)

        self.logger.debug("computing scaled field [%s] as expression [%s]", col_name, result)
        return result

    @property
    def isWeightedValuesColumn(self):
        """ check if column is a weighed values column """
        return self['weights'] is not None and self.values is not None

    def getNames(self):
        """ get column names as list of strings"""
        num_columns = self._column_spec_options.get('numColumns', 1)
        struct_type = self._column_spec_options.get('structType', None)

        if num_columns > 1 and struct_type is None:
            return ["{0}_{1}".format(self.name, x) for x in range(0, num_columns)]
        else:
            return [self.name]

    def getNamesAndTypes(self):
        """ get column names as list of tuples `(name, datatype)`"""
        num_columns = self._column_spec_options.get('numColumns', 1)
        struct_type = self._column_spec_options.get('structType', None)

        if num_columns > 1 and struct_type is None:
            return [("{0}_{1}".format(self.name, x), self.datatype) for x in range(0, num_columns)]
        else:
            return [(self.name, self.datatype)]

    def keys(self):
        """ Get the keys as list of strings """
        ensure(self._column_spec_options is not None, "self._column_spec_options should be non-empty")
        return self._column_spec_options.keys()

    def __getitem__(self, key):
        """ implement the built in dereference by key behavior """
        ensure(key is not None, "key should be non-empty")
        return self._column_spec_options.get(key, None)

    @property
    def isFieldOmitted(self):
        """ check if this field should be omitted from the output

        If the field is omitted from the output, the field is available for use in expressions etc.
        but dropped from the final set of fields
        """
        return self.omit

    @property
    def baseColumn(self):
        """get the base column used to generate values for this column"""
        return self['base_column']

    @property
    def datatype(self):
        """get the Spark SQL data type used to generate values for this column"""
        return self['type']

    @property
    def prefix(self):
        """get the string prefix used to generate values for this column

        When a string field is generated from this spec, the prefix is prepended to the generated string
        """
        return self['prefix']

    @property
    def suffix(self):
        """get the string suffix used to generate values for this column

        When a string field is generated from this spec, the suffix is appended to the generated string
        """
        return self['suffix']

    @property
    def min(self):
        """get the column generation `min` value used to generate values for this column"""
        return self.data_range.min

    @property
    def max(self):
        """get the column generation `max` value used to generate values for this column"""
        return self['max']

    @property
    def step(self):
        """get the column generation `step` value used to generate values for this column"""
        return self['step']

    @property
    def exprs(self):
        """get the column generation `exprs` attribute used to generate values for this column.
        """
        return self['exprs']

    @property
    def expr(self):
        """get the `expr` attributed used to generate values for this column"""
        return self['expr']

    @property
    def begin(self):
        """get the `begin` attribute used to generate values for this column

        For numeric columns, the range (min, max, step) is used to control data generation.
        For date and time columns, the range (begin, end, interval) are used to control data generation
        """
        return self['begin']

    @property
    def end(self):
        """get the `end` attribute used to generate values for this column

        For numeric columns, the range (min, max, step) is used to control data generation.
        For date and time columns, the range (begin, end, interval) are used to control data generation
        """
        return self['end']

    @property
    def interval(self):
        """get the `interval` attribute used to generate values for this column

        For numeric columns, the range (min, max, step) is used to control data generation.
        For date and time columns, the range (begin, end, interval) are used to control data generation
        """
        return self['interval']

    @property
    def numColumns(self):
        """get the `numColumns` attribute used to generate values for this column

        if a column is specified with the `numColumns` attribute, this is used to create multiple
        copies of the column, named `colName1` .. `colNameN`
        """
        return self['numColumns']

    @property
    def numFeatures(self):
        """get the `numFeatures` attribute used to generate values for this column

        if a column is specified with the `numFeatures` attribute, this is used to create multiple
        copies of the column, combined into an array or feature vector
        """
        return self['numFeatures']

    def structType(self):
        """get the `structType` attribute used to generate values for this column

        When a column spec is specified to generate multiple copies of the column, this controls whether
        these are combined into an array etc
        """
        return self['structType']

    def _getOrElse(self, key, default=None):
        """ Get val for key if it exists or else return default"""
        return self._column_spec_options.get(key, default)

    def _checkProps(self, column_props):
        """
            check that column definition properties are recognized
            and that the column definition has required properties

        :raises: assertion or exception of checks fail
        """
        ensure(column_props is not None, "Column definition properties should be non-empty")

        col_type = self['type']
        if col_type.typeName() in self._max_type_range:
            min = self['min']
            max = self['max']

            if min is not None and max is not None:
                effective_range = max - min
                if effective_range > self._max_type_range[col_type.typeName()]:
                    raise ValueError("Effective range greater than range of type")

        for k in column_props.keys():
            ensure(k in ColumnSpecOptions.allowed_properties, 'invalid column option {0}'.format(k))

        for arg in ColumnSpecOptions.required_properties:
            ensure(arg in column_props.keys() and column_props[arg] is not None,
                   'missing column option {0}'.format(arg))

        for arg in ColumnSpecOptions.forbidden_properties:
            ensure(arg not in column_props.keys(),
                   'forbidden column option {0}'.format(arg))

        # check weights and values
        if 'weights' in column_props.keys():
            ensure('values' in column_props.keys(),
                   "weights are only allowed for columns with values - column '{}' ".format(column_props['name']))
            ensure(column_props['values'] is not None and len(column_props['values']) > 0,
                   "weights must be associated with non-empty list of values - column '{}' ".format(
                       column_props['name']))
            ensure(len(column_props['values']) == len(column_props['weights']),
                   "length of list of weights must be  equal to length of list of values - column '{}' ".format(
                       column_props['name']))

    def getPlanEntry(self):
        """ Get execution plan entry for object

        :returns: String representation of plan entry
        """
        desc = self['description']
        if desc is not None:
            return " |-- " + desc
        else:
            return " |-- building column generator for column {}".format(self.name)

    def makeWeightedColumnValuesExpression(self, values, weights, seed_column_name):
        """make SQL expression to compute the weighted values expression

        :returns: Spark SQL expr
        """
        from .function_builder import ColumnGeneratorBuilder
        assert values is not None
        assert weights is not None
        assert len(values) == len(weights)
        assert seed_column_name is not None
        expr_str = ColumnGeneratorBuilder.mkExprChoicesFn(values, weights, seed_column_name, self.datatype)
        return expr(expr_str).astype(self.datatype)

    def _isRealValuedColumn(self):
        """ determine if column is real valued

        :returns: Boolean - True if condition is true
        """
        col_type_name = self['type'].typeName()

        return col_type_name == 'double' or col_type_name == 'float' or col_type_name == 'decimal'

    def _isDecimalColumn(self):
        """ determine if column is decimal column

        :returns: Boolean - True if condition is true
        """
        col_type_name = self['type'].typeName()

        return col_type_name == 'decimal'

    def _isContinuousValuedColumn(self):
        """ determine if column generates continuous values

        :returns: Boolean - True if condition is true
        """
        is_continuous = self['continuous']

        return is_continuous

    def getSeedExpression(self, base_column):
        """ Get seed expression for column generation

        This is used to generate the base value for every column
        if using a single base column, then simply use that, otherwise use either
        a SQL hash of multiple columns, or an array of the base column values converted to strings

        :returns: Spark SQL `col` or `expr` object
        """

        if type(base_column) is list:
            assert len(base_column) > 0
            if len(base_column) == 1:
                if self.base_column_compute_method == "hash":
                    return expr("hash({})".format(base_column[0]))
                else:
                    return col(base_column[0])
            elif self.base_column_compute_method == "values":
                base_values = ["string(ifnull(`{}`, 'null'))".format(x) for x in base_column]
                return expr("array({})".format(",".join(base_values)))
            else:
                return expr("hash({})".format(",".join(base_column)))
        else:
            if self.base_column_compute_method == "hash":
                return expr("hash({})".format(base_column))
            else:
                return col(base_column)

    def _computeRangedColumn(self, datarange, base_column, is_random):
        """ compute a ranged column

        max is max actual value

        :returns: spark sql `column` or expression that can be used to generate a column
        """
        assert base_column is not None
        assert datarange is not None
        assert datarange.isFullyPopulated()

        random_generator = self.getUniformRandomExpression(self.name) if is_random else None
        if self._isContinuousValuedColumn() and self._isRealValuedColumn() and is_random:
            crange = datarange.getContinuousRange()
            baseval = random_generator * lit(crange)
        else:
            crange = datarange.getDiscreteRange()
            modulo_factor = lit(crange + 1)
            # following expression is need as spark sql modulo of negative number is negative
            modulo_exp = ((self.getSeedExpression(base_column) % modulo_factor) + modulo_factor) % modulo_factor
            baseval = (modulo_exp * lit(datarange.step)) if not is_random else (
                    sql_round(random_generator * lit(crange)) * lit(datarange.step))

        if self.base_column_compute_method == "values":
            new_def = baseval
        else:
            new_def = (baseval + lit(datarange.min))

        # for ranged values in strings, use type of min, max and step as output type
        if type(self.datatype) is StringType:
            if type(datarange.min) is float or type(datarange.max) is float or type(datarange.step) is float:
                new_def = new_def.astype(DoubleType())
            else:
                new_def = new_def.astype(IntegerType())

        return new_def

    def makeSingleGenerationExpression(self, index=None, use_pandas_optimizations=False):
        """ generate column data for a single column value via Spark SQL expression

            :returns: spark sql `column` or expression that can be used to generate a column
        """

        self.logger.debug("building column : %s", self.name)

        # get key column specification properties
        sql_expr = self['expr']
        ctype, cprefix = self['type'], self['prefix']
        csuffix = self['suffix']
        crand, cdistribution = self['random'], self['distribution']
        base_col = self['base_column']
        c_begin, c_end, c_interval = self['begin'], self['end'], self['interval']
        percent_nulls = self['percent_nulls']
        sformat = self['format']

        if self.data_range is not None:
<<<<<<< HEAD
            self.data_range.adjustForColumnDatatype(ctype)
=======
            self.data_range.adjustRangeForColtype(ctype)
>>>>>>> e1ab21e4

        self.execution_history.append(".. using effective range: {}".format(self.data_range))

        new_def = None

        # generate expression

        # handle weighted values for weighted value columns
        # a weighted values column will use a base value denoted by `self.weighted_base_column`
        if self.isWeightedValuesColumn:
<<<<<<< HEAD
            new_def = self.makeWeightedColumnValuesExpression(self.values, self.weights, self.weighted_base_column)
=======
            newDef = self.makeWeightedColumnValuesExpression(self.values, self.weights, self.weighted_base_column)
>>>>>>> e1ab21e4
        else:
            # rs: initialize the begin, end and interval if not initialized for date computations
            # defaults are start of day, now, and 1 minute respectively

            # check for implied ranges
            if self.values is not None:
                self.data_range = NRange(0, len(self.values) - 1, 1)
            elif type(ctype) is BooleanType:
                self.data_range = NRange(0, 1, 1)
            self.execution_history.append(".. using adjusted effective range: {}".format(self.data_range))

            # TODO: add full support for date value generation
            if sql_expr is not None:
                new_def = expr(sql_expr).astype(ctype)
            elif self.data_range is not None and self.data_range.isFullyPopulated():
                self.execution_history.append(".. computing ranged value: {}".format(self.data_range))
<<<<<<< HEAD
                new_def = self._computeRangedColumn(base_column=base_col, datarange=self.data_range, is_random=crand)
=======
                newDef = self._computeRangedColumn(base_column=baseCol, datarange=self.data_range, is_random=crand)
>>>>>>> e1ab21e4
            elif type(ctype) is DateType:
                sql_random_generator = self.getUniformRandomSQLExpression(self.name)
                new_def = expr("date_sub(current_date, round({}*1024))".format(sql_random_generator)).astype(ctype)
            else:
                if self.base_column_compute_method == "values":
                    new_def = self.getSeedExpression(base_col)
                else:
                    self.logger.warning("Assuming a seeded base expression with minimum value for column %s", self.name)
                    new_def = (self.getSeedExpression(base_col) + lit(self.data_range.min)).astype(ctype)

            if self.values is not None:
                new_def = array([lit(x) for x in self.values])[new_def.astype(IntegerType())]
            elif type(ctype) is StringType and sql_expr is None:
                # string value generation is simply handled by combining with a suffix or prefix
                if cprefix is not None:
                    new_def = concat(lit(cprefix), lit('_'), new_def.astype(IntegerType()))
                elif csuffix is not None:
                    new_def = concat(new_def.astype(IntegerType(), lit('_'), lit(csuffix)))
                else:
                    new_def = new_def

            # use string generation template if available passing in what was generated to date
            if type(ctype) is StringType and self.text_generator is not None:
                # note :
                # while it seems like this could use a shared instance, this does not work if initialized
                # in a class method
                tg = self.text_generator
                if use_pandas_optimizations:
                    self.execution_history.append(".. text generation via pandas scalar udf `{}`"
                                                  .format(str(tg)))
                    u_value_from_generator = pandas_udf(tg.pandasGenerateText,
                                                        returnType=StringType()).asNondeterministic()
                else:
                    self.execution_history.append(".. text generation via udf `{}`"
                                                  .format(str(tg)))
                    u_value_from_generator = udf(tg.classicGenerateText,
                                                 StringType()).asNondeterministic()
                new_def = u_value_from_generator(new_def)

            if type(ctype) is StringType and sformat is not None:
                # note :
                # while it seems like this could use a shared instance, this does not work if initialized
                # in a class method
                self.execution_history.append(".. applying column format  `{}`".format(sformat))
                new_def = format_string(sformat, new_def)

            self.execution_history.append(".. casting to  `{}`".format(ctype))

            if type(ctype) is DateType:
                new_def = new_def.astype(TimestampType()).astype(ctype)
            else:
<<<<<<< HEAD
                new_def = new_def.astype(ctype)
=======
                newDef = newDef.astype(ctype)
>>>>>>> e1ab21e4

        if percent_nulls is not None:
            assert self.nullable, "Column `{}` must be nullable for `percent_nulls` option".format(self.name)
            self.execution_history.append(".. applying null generator - `when rnd > prob then value - else null`")
            prob_nulls = percent_nulls / 100.0
            random_generator = self.getUniformRandomExpression(self.name)
            new_def = when(random_generator > lit(prob_nulls), new_def).otherwise(lit(None))
        return new_def

    def makeGenerationExpressions(self, use_pandas):
        """ Generate structured column if multiple columns or features are specified

        if there are multiple columns / features specified using a single definition, it will generate a set of columns conforming to the same definition,
        renaming them as appropriate and combine them into a array if necessary (depending on the structure combination instructions)

            :param self: is ColumnGenerationSpec for column
            :param use_pandas: indicates that `pandas` framework should be used
            :returns: spark sql `column` or expression that can be used to generate a column
        """
<<<<<<< HEAD
        num_columns = self['numColumns']
        struct_type = self['structType']
=======
        numColumns = self['numColumns']
        structType = self['structType']
>>>>>>> e1ab21e4
        self.execution_history = []

        if num_columns is None:
            num_columns = self['numFeatures']

        if num_columns == 1 or num_columns is None:
            self.execution_history.append("generating single column - `{0}`".format(self['name']))
            retval = self.makeSingleGenerationExpression(use_pandas_optimizations=use_pandas)
        else:
            self.execution_history.append("generating multiple columns {0} - `{1}`".format(num_columns, self['name']))
            retval = [self.makeSingleGenerationExpression(x) for x in range(num_columns)]

            if struct_type == 'array':
                self.execution_history.append(".. converting multiple columns to array")
                retval = array(retval)
            else:
                # TODO : update the output columns
                pass

        return retval<|MERGE_RESOLUTION|>--- conflicted
+++ resolved
@@ -6,7 +6,7 @@
 This file defines the `ColumnGenerationSpec` class
 """
 
-from pyspark.sql.functions import col, lit, concat, rand, ceil, floor, round as sql_round, array, expr, when, udf, \
+from pyspark.sql.functions import  lit, concat, rand, round as sql_round, array, expr, when, udf, \
     format_string
 from pyspark.sql.types import LongType, FloatType, IntegerType, StringType, DoubleType, BooleanType, ShortType, \
     StructType, StructField, TimestampType, DataType, DateType
@@ -65,12 +65,9 @@
     For full list of options, see :doc:`/reference/api/databrickslabs_testdatagenerator.column_spec_options`.
     """
 
-<<<<<<< HEAD
     #: row seed field for data set
     SEED_COLUMN = "id"
 
-=======
->>>>>>> e1ab21e4
     #: max values for each column type, only if where value is intentionally restricted
     _max_type_range = {
         'byte': 256,
@@ -84,43 +81,29 @@
     logging.basicConfig(format='%(levelname)s: %(message)s', level=logging.NOTSET)
 
     def __init__(self, name, colType=None, min=0, max=None, step=1, prefix='', random=False,
-<<<<<<< HEAD
                  distribution=None, base_column=None, random_seed=None, random_seed_method=None,
                  implicit=False, omit=False, nullable=True, debug=False, verbose=False, **kwargs):
-=======
-                 distribution=None, base_column="id", random_seed=None, random_seed_method=None,
-                 implicit=False, omit=False, nullable=True, debug=False, verbose=False,  **kwargs):
->>>>>>> e1ab21e4
 
         # set up logging
         self.verbose = verbose
         self.debug = debug
 
-        self._setupLogger()
+        self._setup_logger()
 
         # set up default range and type for column
-<<<<<<< HEAD
         self.data_range = NRange(None, None, None)  # by default the range of values for the column is unconstrained
-=======
-        self.data_range = NRange(None, None, None)    # by default the range of values for the column is unconstrained
->>>>>>> e1ab21e4
 
         if colType is None:  # default to integer field if none specified
             colType = IntegerType()
 
         assert isinstance(colType, DataType), "colType `{}` is not instance of DataType".format(colType)
 
-<<<<<<< HEAD
         self.initial_build_plan = []  # the build plan for the column - descriptive only
         self.execution_history = []  # the execution history for the column
 
         # If no base column is specified, assume its dependent on the seed column
         if base_column is None:
             base_column = self.SEED_COLUMN
-=======
-        self.initial_build_plan = []                  # the build plan for the column - descriptive only
-        self.execution_history = []                   # the execution history for the column
->>>>>>> e1ab21e4
 
         # to allow for open ended extension of many column attributes, we use a few specific
         # parameters and pass the rest as keyword arguments
@@ -135,11 +118,7 @@
 
         column_spec_options = ColumnSpecOptions(self._column_spec_options)
 
-<<<<<<< HEAD
         column_spec_options.checkValidColumnProperties(self._column_spec_options)
-=======
-        column_spec_options.checkProperties(self._column_spec_options)
->>>>>>> e1ab21e4
 
         # only allow `template` or `test`
         column_spec_options.checkExclusiveOptions(["template", "text"])
@@ -189,11 +168,7 @@
         self.dependencies = self.computeBasicDependencies()
 
         # value of `base_column_type` must be `None`,"values" or "hash"
-<<<<<<< HEAD
         # this is the method of comouting current column value from base column, not the data type of the base column
-=======
-        # this is the method of generation of current column value from base column, not the datatype of the base column
->>>>>>> e1ab21e4
         column_spec_options.checkOptionValues("base_column_type", ["values", "hash", None])
         self.base_column_compute_method = self['base_column_type']
 
@@ -237,10 +212,10 @@
         if self.values is not None:
             # coerce to list - this will allow for pandas series, numpy arrays and tuples to be used
             self.values = list(self.values)
-<<<<<<< HEAD
 
         # handle default method of computing the base column value
-        # if we have text manipulation, use 'values' as default for format but 'hash' as default if its a column with values
+        # if we have text manipulation, use 'values' as default for format but 'hash' as default if
+        # its a column with multiple values
         if self.base_column_compute_method is None and (self.text_generator is not None or self['format'] is not None):
             if self.values is not None:
                 self.logger.warning("""Column [%s] has no `base_column_type` attribute specified and uses discrete values
@@ -266,16 +241,10 @@
             ensure((self.data_range is not None and self.data_range.isFullyPopulated())
                    or
                    self.values is not None,
-                   """When using an explicit distribution, you must provide a fully populated range or a set of values""")
-=======
-
-        self.data_range = self.computeAdjustedRangeForColumn(colType=colType, c_min=c_min, c_max=c_max, c_step=c_step,
-                                                             c_begin=c_begin, c_end=c_end, c_interval=c_interval,
-                                                             c_unique=unique_values, c_range=data_range)
->>>>>>> e1ab21e4
+                   """When using an explicit distribution, provide a fully populated range or a set of values""")
 
         # set up the temporary columns needed for data generation
-        self._setupTemporaryColumns()
+        self._setup_temporary_columns()
 
     def __deepcopy__(self, memo):
         """Custom deep copy method that resets the logger to avoid trying to copy the logger
@@ -292,19 +261,14 @@
             for k, v in self.__dict__.items():
                 setattr(result, k, copy.deepcopy(v, memo))
         finally:
-            self._setupLogger()
+            self._setup_logger()
             if result is not None:
-                result._setupLogger()
+                result._setup_logger()
         return result
 
     @property
-<<<<<<< HEAD
-    def base_columns(self):
+    def baseColumns(self):
         """ Return base columns as list of strings"""
-=======
-    def baseColumns(self):
-        """ Return base columns as list"""
->>>>>>> e1ab21e4
 
         # if base column  is string and contains multiple columns, split them
         # other build list of columns if needed
@@ -320,13 +284,8 @@
 
         :return: base columns as list with dependency on seed column added
         """
-<<<<<<< HEAD
         if self.baseColumn != self.SEED_COLUMN:
-            return list(set(self.base_columns + [self.SEED_COLUMN]))
-=======
-        if self.baseColumn != "id":
-            return list(set(self.baseColumns + ["id"]))
->>>>>>> e1ab21e4
+            return list(set(self.baseColumns + [self.SEED_COLUMN]))
         else:
             return [self.SEED_COLUMN]
 
@@ -337,15 +296,11 @@
 
         """
         ensure(type(column_datatypes) is list)
-<<<<<<< HEAD
-        ensure(len(column_datatypes) == len(self.base_columns),
+        ensure(len(column_datatypes) == len(self.baseColumns),
                "number of base column datatypes must match number of  base columns")
-=======
-        ensure(len(column_datatypes) == len(self.baseColumns), "number of base column datatypes must match number of  base columns")
->>>>>>> e1ab21e4
         self._base_column_datatypes = [].append(column_datatypes)
 
-    def _setupTemporaryColumns(self):
+    def _setup_temporary_columns(self):
         """ Set up any temporary columns needed for test data generation"""
         if self.isWeightedValuesColumn:
             # if its a weighted values column, then create temporary for it
@@ -372,11 +327,7 @@
 
                 # use a base expression based on mapping base column to size of data
                 sql_scaled_generator = self.getScaledIntegerSQLExpression(self.name, scale=sum(self.weights),
-<<<<<<< HEAD
-                                                                          base_columns=self.base_columns,
-=======
                                                                           base_columns=self.baseColumns,
->>>>>>> e1ab21e4
                                                                           base_datatypes=self._base_column_datatypes,
                                                                           compute_method=self.base_column_compute_method,
                                                                           normalize=True)
@@ -392,11 +343,7 @@
                                                                          'description': desc}))
                 self.weighted_base_column = temp_name
 
-<<<<<<< HEAD
     def _setup_logger(self):
-=======
-    def _setupLogger(self):
->>>>>>> e1ab21e4
         """Set up logging
 
         This will set the logger at warning, info or debug levels depending on the instance construction parameters
@@ -409,7 +356,6 @@
         else:
             self.logger.setLevel(logging.WARNING)
 
-<<<<<<< HEAD
     def computeAdjustedRangeForColumn(self, colType, c_min, c_max, c_step, c_begin, c_end, c_interval, c_range,
                                       c_unique):
         """Determine adjusted range for data column
@@ -422,9 +368,6 @@
             return self.computeAdjustedNumericRangeForColumn(colType, c_min, c_max, c_step, c_range, c_unique)
 
     def computeAdjustedNumericRangeForColumn(self, colType, c_min, c_max, c_step, c_range, c_unique):
-=======
-    def computeAdjustedRangeForColumn(self, colType, c_min, c_max, c_step, c_begin, c_end, c_interval, c_range, c_unique):
->>>>>>> e1ab21e4
         """Determine adjusted range for data column
 
         Rules:
@@ -437,7 +380,6 @@
             assert type(c_unique) is int, "unique_values must be integer"
             assert c_unique >= 1
             # TODO: set max to unique_values + min & add unit test
-<<<<<<< HEAD
             effective_min, effective_max, effective_step = None, None, None
             if c_range is not None and type(c_range) is NRange:
                 effective_min = c_range.min
@@ -458,11 +400,6 @@
             if result.max is not None and effective_max is not None and result.max > effective_max:
                 self.logger.warning("Computed max for column [%s] of %s is greater than specified max %s", self.name,
                                     result.max, effective_max)
-=======
-            return NRange(1 if c_min is None else c_min,
-                          c_unique if c_min is None else c_unique + c_min - 1,
-                          1)
->>>>>>> e1ab21e4
         elif c_range is not None:
             result = c_range
         elif c_range is None:
@@ -493,11 +430,7 @@
             if type(colType) is DateType:
                 effective_interval = coalesce(effective_interval, c_interval, timedelta(days=1))
             else:
-<<<<<<< HEAD
                 effective_interval = coalesce(effective_interval, c_interval, timedelta(minutes=1))
-=======
-                return NRange(0 if c_min is None else c_min, c_max, c_step)
->>>>>>> e1ab21e4
 
             effective_end = coalesce(effective_end, c_end,
                                      datetime.now().replace(hour=0, minute=0, second=0, day=1) - timedelta(days=1))
@@ -520,9 +453,9 @@
             default_end = datetime.now().replace(hour=0, minute=0, second=0, day=1) - timedelta(days=1)
             default_begin = default_end - timedelta(days=365)
             if type(colType) is DateType:
-                result = DataRange(default_begin, default_end, timedelta(days=1))
-            else:
-                result = DataRange(default_begin, default_end, timedelta(minutes=1))
+                result = DateRange(default_begin, default_end, timedelta(days=1))
+            else:
+                result = DateRange(default_begin, default_end, timedelta(minutes=1))
 
         self.logger.debug("Computing adjusted range for column: %s - %s", self.name, result)
         return result
@@ -556,12 +489,8 @@
         else:
             return "rand()"
 
-<<<<<<< HEAD
     def getScaledIntegerSQLExpression(self, col_name, scale, base_columns, base_datatypes=None, compute_method=None,
                                       normalize=False):
-=======
-    def getScaledIntegerSQLExpression(self, col_name, scale, base_columns, base_datatypes=None, compute_method=None, normalize=False):
->>>>>>> e1ab21e4
         """ Get scaled numeric expression
 
         This will produce a scaled SQL expression from the base columns
@@ -573,14 +502,16 @@
         :param scale: = Numeric value indicating scaling factor - will scale via modulo arithmetic
         :param base_columns: = list of base_columns
         :param base_datatypes: = list of Spark SQL datatypes for columns
-        :param compute_method: = indicates how the value is be derived from base columns - i.e 'hash' or 'values' - treated as hint only
+        :param compute_method: = indicates how the value is be derived from base columns - i.e 'hash' or 'values'
+                               - treated as hint only
         :returns: scaled expression as a SQL string
 
         """
         assert col_name is not None
         assert self.name is not None
         assert scale is not None
-        assert compute_method is None or compute_method == HASH_COMPUTE_METHOD or compute_method == VALUES_COMPUTE_METHOD
+        assert (compute_method is None or compute_method == HASH_COMPUTE_METHOD
+                or compute_method == VALUES_COMPUTE_METHOD)
         assert base_columns is not None and type(base_columns) is list and len(
             base_columns) > 0, "Base columns must be a non-empty list"
 
@@ -590,7 +521,7 @@
         if len(base_columns) > 1:
             if compute_method == VALUES_COMPUTE_METHOD:
                 self.logger.warning(
-                    "For column generation with values and multiple base columns, column data will always be computed with `hash`")
+                    "For column generation with values and multiple base columns,  data will  be computed with `hash`")
             effective_compute_method = HASH_COMPUTE_METHOD
 
         if effective_compute_method is None:
@@ -938,11 +869,7 @@
         sformat = self['format']
 
         if self.data_range is not None:
-<<<<<<< HEAD
             self.data_range.adjustForColumnDatatype(ctype)
-=======
-            self.data_range.adjustRangeForColtype(ctype)
->>>>>>> e1ab21e4
 
         self.execution_history.append(".. using effective range: {}".format(self.data_range))
 
@@ -953,11 +880,7 @@
         # handle weighted values for weighted value columns
         # a weighted values column will use a base value denoted by `self.weighted_base_column`
         if self.isWeightedValuesColumn:
-<<<<<<< HEAD
             new_def = self.makeWeightedColumnValuesExpression(self.values, self.weights, self.weighted_base_column)
-=======
-            newDef = self.makeWeightedColumnValuesExpression(self.values, self.weights, self.weighted_base_column)
->>>>>>> e1ab21e4
         else:
             # rs: initialize the begin, end and interval if not initialized for date computations
             # defaults are start of day, now, and 1 minute respectively
@@ -974,11 +897,7 @@
                 new_def = expr(sql_expr).astype(ctype)
             elif self.data_range is not None and self.data_range.isFullyPopulated():
                 self.execution_history.append(".. computing ranged value: {}".format(self.data_range))
-<<<<<<< HEAD
                 new_def = self._computeRangedColumn(base_column=base_col, datarange=self.data_range, is_random=crand)
-=======
-                newDef = self._computeRangedColumn(base_column=baseCol, datarange=self.data_range, is_random=crand)
->>>>>>> e1ab21e4
             elif type(ctype) is DateType:
                 sql_random_generator = self.getUniformRandomSQLExpression(self.name)
                 new_def = expr("date_sub(current_date, round({}*1024))".format(sql_random_generator)).astype(ctype)
@@ -1030,11 +949,7 @@
             if type(ctype) is DateType:
                 new_def = new_def.astype(TimestampType()).astype(ctype)
             else:
-<<<<<<< HEAD
                 new_def = new_def.astype(ctype)
-=======
-                newDef = newDef.astype(ctype)
->>>>>>> e1ab21e4
 
         if percent_nulls is not None:
             assert self.nullable, "Column `{}` must be nullable for `percent_nulls` option".format(self.name)
@@ -1047,20 +962,17 @@
     def makeGenerationExpressions(self, use_pandas):
         """ Generate structured column if multiple columns or features are specified
 
-        if there are multiple columns / features specified using a single definition, it will generate a set of columns conforming to the same definition,
-        renaming them as appropriate and combine them into a array if necessary (depending on the structure combination instructions)
+        if there are multiple columns / features specified using a single definition, it will generate
+        a set of columns conforming to the same definition,
+        renaming them as appropriate and combine them into a array if necessary
+        (depending on the structure combination instructions)
 
             :param self: is ColumnGenerationSpec for column
             :param use_pandas: indicates that `pandas` framework should be used
             :returns: spark sql `column` or expression that can be used to generate a column
         """
-<<<<<<< HEAD
         num_columns = self['numColumns']
         struct_type = self['structType']
-=======
-        numColumns = self['numColumns']
-        structType = self['structType']
->>>>>>> e1ab21e4
         self.execution_history = []
 
         if num_columns is None:
