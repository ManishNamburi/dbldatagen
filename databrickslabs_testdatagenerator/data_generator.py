--- conflicted
+++ resolved
@@ -152,6 +152,7 @@
     @classmethod
     def generateName(cls):
         """ get a name for the data set
+
             Uses the untitled name prefix and nextNameIndex to generate a dummy dataset name
 
             :returns: string containing generated name
@@ -223,11 +224,7 @@
         :returns: modified in-place instance of test data generator allowing for chaining of calls following
                   Builder pattern
         """
-<<<<<<< HEAD
         self._rowCount = rc
-=======
-        self.rowCount = rc
->>>>>>> e1ab21e4
         return self
 
     @property
@@ -363,7 +360,12 @@
         return ct if ct is not None else IntegerType()
 
     def isFieldExplicitlyDefined(self, colName):
-        """ return True if column generation spec has been explicitly defined for column, else false """
+        """ return True if column generation spec has been explicitly defined for column, else false
+
+        .. note::
+           A column is not considered explicitly defined if it was inferred from a schema or added
+           with a wildcard statement. This impacts whether the column can be redefined.
+        """
         ensure(colName is not None, "colName should be non-empty")
         col_def = self.columnSpecsByName.get(colName, None)
         return not col_def.implicit if col_def is not None else False
@@ -404,7 +406,8 @@
         """ populate column definitions and specifications for each of the columns in the schema
 
         :param sch: Spark SQL schema, from which fields are added
-        :returns: modified in-place instance of test data generator allowing for chaining of calls following Builder pattern
+        :returns: modified in-place instance of test data generator allowing for chaining of calls
+                  following Builder pattern
         """
         ensure(sch is not None, "schema sch should be non-empty")
         self.__schema__ = sch
@@ -454,12 +457,8 @@
             patterns = ["^" + pat + "$" for pat in patterns]
 
         all_fields = self.getInferredColumnNames()
-<<<<<<< HEAD
         effective_fields = [x for x in all_fields if
                             (fields is None or x in fields) and x != ColumnGenerationSpec.SEED_COLUMN]
-=======
-        effective_fields = [x for x in all_fields if (fields is None or x in fields) and x != "id"]
->>>>>>> e1ab21e4
 
         if patterns is not None:
             effective_fields = [x for x in effective_fields for y in patterns if re.search(y, x) is not None]
@@ -568,10 +567,11 @@
                                  implicit=False, omit=False, nullable=True, **kwargs):
         """ generate field definition and column spec
 
-        Note: Any time that a new column definition is added, we'll mark that the build plan needs to be regenerated.
-        For our purposes, the build plan determines the order of column generation etc.
-
-        :returns: modified in-place instance of test data generator allowing for chaining of calls following Builder pattern
+        .. note:: Any time that a new column definition is added, we'll mark that the build plan needs to be regenerated.
+           For our purposes, the build plan determines the order of column generation etc.
+
+        :returns: modified in-place instance of test data generator allowing for chaining of calls
+                  following Builder pattern
         """
         if colType is None:
             colType = self.getColumnType(base_column)
@@ -590,11 +590,7 @@
         self.columnSpecsByName[colName] = column_spec
 
         # if column spec for column already exists - remove it
-<<<<<<< HEAD
         items_to_remove = [x for x in self.allColumnSpecs if x.name == colName]
-=======
-        items_to_remove = [ x for x in self.allColumnSpecs if x.name == colName ]
->>>>>>> e1ab21e4
         for x in items_to_remove:
             self.allColumnSpecs.remove(x)
 
@@ -607,6 +603,11 @@
 
     def getBaseDataFrame(self, start_id=0, streaming=False, options=None):
         """ generate the base data frame and seed column (which defaults to `id`) , partitioning the data if necessary
+
+        This is used when generating the test data.
+
+        A base data frame is created and then each of the additional columns are generated, according to
+        base column dependency order, and added to the base data frame using expressions or withColumn statements.
 
         :returns: Spark data frame for base data that drives the data generation
         """
@@ -640,15 +641,9 @@
                 if "numPartitions" not in options:
                     options['numPartitions'] = id_partitions
 
-<<<<<<< HEAD
                 for k, v in options.items():
                     df1 = df1.option(k, v)
                 df1 = df1.load().withColumnRenamed("value", ColumnGenerationSpec.SEED_COLUMN)
-=======
-                for k,v in options.items():
-                    df1 = df1.option(k,v)
-                df1 = df1.load().withColumnRenamed("value", "id")
->>>>>>> e1ab21e4
             else:
                 df1 = (df1.option("rowsPerSecond", 1)
                        .option("numPartitions", id_partitions)
@@ -690,7 +685,7 @@
     def getColumnDataTypes(self, columns):
         """ Get data types for columns
 
-        :param columns: = list of columns to retrieve data types for
+        :param columns: list of columns to retrieve data types for
         """
         return [self.columnSpecsByName[col].datatype for col in columns]
 
@@ -735,7 +730,8 @@
     def build(self, withTempView=False, withView=False, withStreaming=False, options=None):
         """ build the test data set from the column definitions and return a dataframe for it
 
-        if `withStreaming` is True, generates a streaming data set. Use options to control the rate of generation of test data if streaming is used.
+        if `withStreaming` is True, generates a streaming data set.
+        Use options to control the rate of generation of test data if streaming is used.
 
         For example:
 
@@ -773,11 +769,7 @@
 
             for colNames in self.build_order:
                 build_round = ["*"]
-<<<<<<< HEAD
                 inx_col = 0
-=======
-                nCol = 0
->>>>>>> e1ab21e4
                 self.execution_history.append("building round for : {}".format(colNames))
                 for colName in colNames:
                     col1 = self.columnSpecsByName[colName]
@@ -903,16 +895,22 @@
         :param tgt_alias: alias for target table - defaults to `tgt`
         :param src_name: name of source table to use in generated script
         :param src_alias: alias for source table - defaults to `src`
-        :param update_expr: optional string representing updated condition. If not present, then any row that does not match join condition is considered an update
-        :param del_expr: optional string representing delete condition - For example `src.action='DEL'`. If not present, no delete clause is generated
-        :param ins_expr: optional string representing insert condition - If not present, there is no condition on insert other than no match
+        :param update_expr: optional string representing updated condition. If not present, then
+                            any row that does not match join condition is considered an update
+        :param del_expr: optional string representing delete condition - For example `src.action='DEL'`.
+                         If not present, no delete clause is generated
+        :param ins_expr: optional string representing insert condition - If not present,
+                        there is no condition on insert other than no match
         :param join_expr: string representing join condition. For example, `tgt.id=src.id`
-        :param time_expr: optional time travel expression - for example : `TIMESTAMP AS OF timestamp_expression` or `VERSION AS OF version`
-        :param insert_columns: Optional list of strings designating columns to insert. If not supplied, uses all columns defined in spec
+        :param time_expr: optional time travel expression - for example : `TIMESTAMP AS OF timestamp_expression`
+                        or `VERSION AS OF version`
+        :param insert_columns: Optional list of strings designating columns to insert.
+                               If not supplied, uses all columns defined in spec
         :param insert_column_exprs: Optional list of strings designating designating column expressions for insert.
             By default, will use src column as insert value into
             target table. This should have the form [ ("insert_column_name", "insert column expr"), ...]
-        :param update_columns: List of strings designating columns to update. If not supplied, uses all columns defined in spec
+        :param update_columns: List of strings designating columns to update.
+                               If not supplied, uses all columns defined in spec
         :param update_column_exprs: Optional list of strings designating designating column expressions for update.
             By default, will use src column as update value for
             target table. This should have the form [ ("update_column_name", "update column expr"), ...]
